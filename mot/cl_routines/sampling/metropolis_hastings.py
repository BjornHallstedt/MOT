import pyopencl as cl
import numpy as np
from mot.cl_routines.mapping.error_measures import ErrorMeasures
from mot.cl_routines.mapping.residual_calculator import ResidualCalculator
from mot.random123 import get_random123_cl_code, RandomStartingPoint
from ...utils import results_to_dict, ParameterCLCodeGenerator, get_float_type_def
from ...load_balance_strategies import Worker
from ...cl_routines.sampling.base import AbstractSampler


__author__ = 'Robbert Harms'
__date__ = "2014-02-05"
__license__ = "LGPL v3"
__maintainer__ = "Robbert Harms"
__email__ = "robbert.harms@maastrichtuniversity.nl"


class MetropolisHastings(AbstractSampler):

    def __init__(self, cl_environments=None, load_balancer=None, nmr_samples=None, burn_length=None,
                 sample_intervals=None, proposal_update_intervals=None, **kwargs):
        """An CL implementation of Metropolis Hastings.

        Args:
            cl_environments: a list with the cl environments to use
            load_balancer: the load balance strategy to use
            nmr_samples (int): The length of the (returned) chain per voxel, defaults to 500
            burn_length (int): The length of the burn in (per voxel), these are extra samples,
                jump is set to 1 (no thinning)
            sample_intervals (int): how many sample we wait before storing one.
                This will draw extra samples (chain_length * sample_intervals). If set to zero we
                store every sample after the burn in.
            proposal_update_intervals (int): after how many samples we would like to update the proposals
                This is during burning and sampling. A value of 1 means update after every jump.

        Attributes:
            nmr_samples (int): The length of the (returned) chain per voxel
            burn_length (int): The length of the burn in (per voxel), these are extra samples,
                jump is set to 1 (no thinning)
            sample_intervals (int): how many samples we wait before we take,
                this will draw extra samples (chain_length * sample_intervals)
            proposal_update_intervals (int): after how many samples we would like to update the proposals
                This is during burning and sampling. A value of 1 means update after every jump.
        """
        super(MetropolisHastings, self).__init__(cl_environments=cl_environments, load_balancer=load_balancer, **kwargs)
        self._nmr_samples = nmr_samples or 500
        self.burn_length = burn_length or 500
        self.sample_intervals = sample_intervals or 5
        self.proposal_update_intervals = proposal_update_intervals or 50

        if self.burn_length < 0:
            raise ValueError('The burn length can not be smaller than 0, {} given'.format(self.burn_length))
        if self.sample_intervals < 0:
            raise ValueError('The sampling interval can not be smaller than 0, {} given'.format(self.sample_intervals))
        if self.proposal_update_intervals < 0:
            raise ValueError('The proposal update interval can not be smaller '
                             'than 0, {} given'.format(self.proposal_update_intervals))
        if self._nmr_samples < 1:
            raise ValueError('The number of samples to draw can '
                             'not be smaller than 1, {} given'.format(self._nmr_samples))


    @property
    def nmr_samples(self):
        return self._nmr_samples

    @nmr_samples.setter
    def nmr_samples(self, value):
        self._nmr_samples = value or 1

    def sample(self, model, init_params=None, full_output=False):
        np_dtype = np.float32
        if model.double_precision:
            np_dtype = np.float64

        self._do_initial_logging(model)

        parameters = model.get_initial_parameters(init_params)
        var_data_dict = model.get_problems_var_data()
        protocol_data_dict = model.get_problems_protocol_data()
        model_data_dict = model.get_model_data()

        samples = np.zeros((model.get_nmr_problems(), parameters.shape[1], self.nmr_samples),
                           dtype=np_dtype, order='C')

        self._logger.info('Starting sampling with method {0}'.format(self.__class__.__name__))

        workers = self._create_workers(lambda cl_environment: _MHWorker(
            cl_environment, self.get_compile_flags_list(), model, parameters, samples,
            var_data_dict, protocol_data_dict, model_data_dict,
            self.nmr_samples, self.burn_length, self.sample_intervals,
            self.proposal_update_intervals))
        self.load_balancer.process(workers, model.get_nmr_problems())

        samples_dict = results_to_dict(samples, model.get_optimized_param_names())

        self._logger.info('Finished sampling')

        if full_output:
            self._logger.info('Starting post-sampling transformations')
            volume_maps = model.finalize_optimization_results(model.samples_to_statistics(samples_dict))
            self._logger.info('Finished post-sampling transformations')

            self._logger.info('Calculating errors measures')
            errors = ResidualCalculator(cl_environments=self.cl_environments,
                                        load_balancer=self.load_balancer).calculate(model, volume_maps)
            error_measures = ErrorMeasures(self.cl_environments, self.load_balancer,
                                           model.double_precision).calculate(errors)
            volume_maps.update(error_measures)
            self._logger.info('Done calculating errors measures')
            return samples_dict, volume_maps

        return samples_dict

    def _do_initial_logging(self, model):
        self._logger.info('Entered sampling routine.')
        self._logger.info('We will use a {} precision float type for the calculations.'.format(
            'double' if model.double_precision else 'single'))

        for env in self.load_balancer.get_used_cl_environments(self.cl_environments):
            self._logger.info('Using device \'{}\'.'.format(str(env)))

        self._logger.debug('Using compile flags: {}'.format(self.get_compile_flags_list()))

        self._logger.info('The parameters we will sample are: {0}'.format(model.get_optimized_param_names()))

        sample_settings = dict(nmr_samples=self.nmr_samples,
                               burn_length=self.burn_length,
                               sample_intervals=self.sample_intervals,
                               proposal_update_intervals=self.proposal_update_intervals)
        self._logger.info('Sample settings: nmr_samples: {nmr_samples}, burn_length: {burn_length}, '
                          'sample_intervals: {sample_intervals}, '
                          'proposal_update_intervals: {proposal_update_intervals}. '.format(**sample_settings))

        samples_drawn = dict(samples_drawn=(self.burn_length + (self.sample_intervals + 1) * self.nmr_samples),
                             samples_returned=self.nmr_samples)
        self._logger.info('Total samples drawn: {samples_drawn}, total samples returned: '
                          '{samples_returned} (per problem).'.format(**samples_drawn))


class _MHWorker(Worker):

    def __init__(self, cl_environment, compile_flags, model, parameters, samples,
                 var_data_dict, protocol_data_dict, model_data_dict, nmr_samples, burn_length, sample_intervals,
                 proposal_update_intervals):
        super(_MHWorker, self).__init__(cl_environment)

        self._model = model
        self._parameters = parameters
        self._nmr_params = parameters.shape[1]
        self._samples = samples

        self._var_data_dict = var_data_dict
        self._protocol_data_dict = protocol_data_dict
        self._model_data_dict = model_data_dict

        self._nmr_samples = nmr_samples
        self._burn_length = burn_length
        self._sample_intervals = sample_intervals
        self.proposal_update_intervals = proposal_update_intervals

        self._rand123_starting_point = RandomStartingPoint()

        self._constant_buffers = self._generate_constant_buffers(self._protocol_data_dict, self._model_data_dict)
        self._kernel = self._build_kernel(compile_flags)

    def calculate(self, range_start, range_end):
        nmr_problems = range_end - range_start

        data_buffers = [cl.Buffer(self._cl_run_context.context,
                                  cl.mem_flags.READ_ONLY | cl.mem_flags.USE_HOST_PTR,
                                  hostbuf=self._parameters[range_start:range_end, :])]
        samples_buf = cl.Buffer(self._cl_run_context.context,
                                cl.mem_flags.WRITE_ONLY | cl.mem_flags.USE_HOST_PTR,
                                hostbuf=self._samples[range_start:range_end, ...])
        data_buffers.append(samples_buf)

        for data in self._var_data_dict.values():
            data_buffers.append(cl.Buffer(self._cl_run_context.context,
                                          cl.mem_flags.READ_ONLY | cl.mem_flags.COPY_HOST_PTR,
                                          hostbuf=data.get_opencl_data()[range_start:range_end, ...]))

        data_buffers.extend(self._constant_buffers)

        kernel_event = self._kernel.sample(self._cl_run_context.queue, (int(nmr_problems), ), None, *data_buffers)

        return [self._enqueue_readout(samples_buf, self._samples, 0, nmr_problems, [kernel_event])]

    def _get_kernel_source(self):
        cl_final_param_transform = self._model.get_final_parameter_transformations('applyFinalParamTransforms')

        param_code_gen = ParameterCLCodeGenerator(self._cl_environment.device, self._var_data_dict,
                                                  self._protocol_data_dict, self._model_data_dict)

        kernel_param_names = ['global mot_float_type* params',
                              'global mot_float_type* samples']
        kernel_param_names.extend(param_code_gen.get_kernel_param_names())

        proposal_state_size = len(self._model.get_proposal_state())
        proposal_state = '{' + ', '.join(map(str, self._model.get_proposal_state())) + '}'
        acceptance_counters_between_proposal_updates = '{' + ', '.join('0' * self._nmr_params) + '}'

        kernel_source = '''
            #define NMR_INST_PER_PROBLEM ''' + str(self._model.get_nmr_inst_per_problem()) + '''
        '''
        kernel_source += get_random123_cl_code()
        kernel_source += get_float_type_def(self._model.double_precision)
        kernel_source += param_code_gen.get_data_struct()
        kernel_source += self._model.get_log_prior_function('getLogPrior')
        kernel_source += self._model.get_proposal_function('getProposal')
        kernel_source += self._model.get_proposal_state_update_function('updateProposalState')

        if cl_final_param_transform:
            kernel_source += cl_final_param_transform

        if not self._model.is_proposal_symmetric():
            kernel_source += self._model.get_proposal_logpdf('getProposalLogPDF')

        kernel_source += self._model.get_log_likelihood_function('getLogLikelihood', full_likelihood=False)

        kernel_source += '''
            void _update_proposals(mot_float_type* const proposal_state, uint* const ac_between_proposal_updates,
                                   uint* const proposal_update_count){

                *proposal_update_count += 1;

                if(*proposal_update_count == ''' + str(self.proposal_update_intervals) + '''){
                    updateProposalState(ac_between_proposal_updates,
                                        ''' + str(self.proposal_update_intervals) + ''',
                                        proposal_state);

                    for(int i = 0; i < ''' + str(proposal_state_size) + '''; i++){
                        ac_between_proposal_updates[i] = 0;
                    }

                    *proposal_update_count = 0;
                }
            }

            void _update_state(mot_float_type* const x,
                               void* rng_data,
                               double* const current_likelihood,
                               mot_float_type* const current_prior,
                               const optimize_data* const data,
                               mot_float_type* const proposal_state,
                               uint * const ac_between_proposal_updates){

                float4 randomnmr;
                mot_float_type new_prior;
                double new_likelihood;
                double bayesian_f;
                mot_float_type old_x;

                #pragma unroll 1
                for(int k = 0; k < ''' + str(self._nmr_params) + '''; k++){
                    randomnmr = frand(rng_data);

                    old_x = x[k];
                    x[k] = getProposal(k, x[k], rng_data, proposal_state);

                    new_prior = getLogPrior(x);

                    if(exp(new_prior) > 0){
                        new_likelihood = getLogLikelihood(data, x);
        '''
        if self._model.is_proposal_symmetric():
            kernel_source += '''
                        bayesian_f = exp((new_likelihood + new_prior) - (*current_likelihood + *current_prior));
                '''
        else:
            kernel_source += '''
                        mot_float_type x_to_prop = getProposalLogPDF(k, old_x, x[k], proposal_state);
                        mot_float_type prop_to_x = getProposalLogPDF(k, x[k], x[k], proposal_state);

                        bayesian_f = exp((new_likelihood + new_prior + x_to_prop) -
                            (*current_likelihood + *current_prior + prop_to_x));
                '''
        kernel_source += '''
                        if(randomnmr.x < bayesian_f){
                            *current_likelihood = new_likelihood;
                            *current_prior = new_prior;
                            ac_between_proposal_updates[k]++;
                        }
                        else{
                            x[k] = old_x;
                        }
                    }
                    else{
                        x[k] = old_x;
                    }
                }
            }

            void _sample(mot_float_type* const x,
                         void* rng_data,
                         double* const current_likelihood,
                         mot_float_type* const current_prior,
                         const optimize_data* const data,
                         mot_float_type* const proposal_state,
                         uint* const ac_between_proposal_updates,
                         uint* const proposal_update_count,
                         global mot_float_type* samples){

                uint i, j;
                uint gid = get_global_id(0);
                mot_float_type x_saved[''' + str(self._nmr_params) + '''];

<<<<<<< HEAD
                for(i = 0; i < ''' + str(self._nmr_samples * (self._sample_intervals + 1)
                                         + self._burn_length) + '''; i++){
                    _update_state(x, ranluxclstate, current_likelihood, current_prior,
=======
                for(i = 0; i < ''' + str(self._nmr_samples * self._sample_intervals + self._burn_length) + '''; i++){
                    _update_state(x, rng_data, current_likelihood, current_prior,
>>>>>>> a573205c
                                  data, proposal_state, ac_between_proposal_updates);
                    _update_proposals(proposal_state, ac_between_proposal_updates, proposal_update_count);

                    if(i >= ''' + str(self._burn_length) + ''' && i % ''' + str(self._sample_intervals + 1) + ''' == 0){
                        for(j = 0; j < ''' + str(self._nmr_params) + '''; j++){
                            x_saved[j] = x[j];
                        }

                        ''' + ('applyFinalParamTransforms(data, x_saved);' if cl_final_param_transform else '') + '''

                        for(j = 0; j < ''' + str(self._nmr_params) + '''; j++){
                            samples[(uint)((i - ''' + str(self._burn_length) + ''')
                                            / ''' + str(self._sample_intervals + 1) + ''')
                                    + j * ''' + str(self._nmr_samples) + '''
                                    + gid * ''' + str(self._nmr_params) + ''' * ''' + str(self._nmr_samples) + ''']
                                        = x_saved[j];
                        }
                    }
                }
            }

            __kernel void sample(
                ''' + ",\n".join(kernel_param_names) + '''
                ){
                    uint gid = get_global_id(0);
                    uint proposal_update_count = 0;

                    mot_float_type proposal_state[] = ''' + proposal_state + ''';
                    uint ac_between_proposal_updates[] = ''' + acceptance_counters_between_proposal_updates + ''';

                    ''' + param_code_gen.get_data_struct_init_assignment('data') + '''

                    rand123_data rand123_rng_data = ''' + self._get_rand123_init_cl_code() + ''';
                    void* rng_data = (void*)&rand123_rng_data;

                    mot_float_type x[''' + str(self._nmr_params) + '''];

                    for(int i = 0; i < ''' + str(self._nmr_params) + '''; i++){
                        x[i] = params[gid * ''' + str(self._nmr_params) + ''' + i];
                    }

                    double current_likelihood = getLogLikelihood(&data, x);
                    mot_float_type current_prior = getLogPrior(x);

                    _sample(x, rng_data, &current_likelihood,
                            &current_prior, &data, proposal_state, ac_between_proposal_updates,
                            &proposal_update_count, samples);
            }
        '''
        return kernel_source

    def _get_rand123_init_cl_code(self):
        key = self._rand123_starting_point.get_key()
        counter = self._rand123_starting_point.get_counter()

        if len(key):
            return 'rand123_initialize_data_extra_precision((uint[]){%(c0)r, %(c1)r, %(c2)r, %(c3)r}, ' \
                   '(uint[]){%(k0)r, %(k1)r})' % {'c0': counter[0], 'c1': counter[1],
                                                  'c2': counter[2], 'c3': counter[3],
                                                  'k0': key[0], 'k1': counter[1]}
        else:
            return 'rand123_initialize_data((uint[]){%(c0)r, %(c1)r, %(c2)r, %(c3)r})' \
                   % {'c0': counter[0], 'c1': counter[1], 'c2': counter[2], 'c3': counter[3]}
<|MERGE_RESOLUTION|>--- conflicted
+++ resolved
@@ -305,14 +305,9 @@
                 uint gid = get_global_id(0);
                 mot_float_type x_saved[''' + str(self._nmr_params) + '''];
 
-<<<<<<< HEAD
                 for(i = 0; i < ''' + str(self._nmr_samples * (self._sample_intervals + 1)
                                          + self._burn_length) + '''; i++){
-                    _update_state(x, ranluxclstate, current_likelihood, current_prior,
-=======
-                for(i = 0; i < ''' + str(self._nmr_samples * self._sample_intervals + self._burn_length) + '''; i++){
                     _update_state(x, rng_data, current_likelihood, current_prior,
->>>>>>> a573205c
                                   data, proposal_state, ac_between_proposal_updates);
                     _update_proposals(proposal_state, ac_between_proposal_updates, proposal_update_count);
 
